--- conflicted
+++ resolved
@@ -5,9 +5,5 @@
 echo 'installing required modules...'
 
 pip-3.6 install -r env_builder/requirements.txt --user
-<<<<<<< HEAD
-pip-3.6 install -r deploy/requirements.txt --user
-=======
 pip-3.6 install -r deploy/requirements.txt --user
 pip-3.6 install -r py_sauron/requirements.txt --user
->>>>>>> 821f4b21
